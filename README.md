# Drive-WM
## Driving into the Future: Multiview Visual Forecasting and Planning with World Model for Autonomous Driving

[Yuqi Wang*](https://robertwyq.github.io/), [Jiawei He*](https://jiaweihe.com/), [Lue Fan*](https://lue.fan/), [Hongxin Li*](https://github.com/ZJULiHongxin), [Yuntao Chen†](https://scholar.google.com/citations?user=iLOoUqIAAAAJ), [Zhaoxiang Zhang†](https://zhaoxiangzhang.net/)
(*: Equal Contribution; †: Corresponding Author)

[[arXiv](https://arxiv.org/abs/2311.17918)] [[Project page](https://drive-wm.github.io/)]

![logo](https://github.com/BraveGroup/Drive-WM/assets/27729041/8418123e-35fa-450a-abd6-da266461cb78)

<<<<<<< HEAD
## TO DO
- [ ] Conditional image generation model weights (coming soon🚀)
- [ ] Conditional video generation model weights
- [ ] Action-conditioned video forecast model weights
- [ ] Training codes for all models

## Get Started
Our code is based on the open-source project diffusers.

## Citation
```
@article{wang2023driving,
  title={Driving into the Future: Multiview Visual Forecasting and Planning with World Model for Autonomous Driving},
  author={Wang, Yuqi and He, Jiawei and Fan, Lue and Li, Hongxin and Chen, Yuntao and Zhang, Zhaoxiang},
  journal={arXiv preprint arXiv:2311.17918},
  year={2023}
}
```

## Acknowledgement 
Many thanks to the following open-source projects:
* [diffusers](https://github.com/huggingface/diffusers)
=======
## TODO
- [ ] Conditional image generation model weights for BEV perception augmentation (Coming Soon)
- [ ] Conditional video generation model weights
- [ ] Action-conditioned video forecast model weights
- [ ] Training codes for all models
>>>>>>> 1a6d3501
<|MERGE_RESOLUTION|>--- conflicted
+++ resolved
@@ -8,7 +8,6 @@
 
 ![logo](https://github.com/BraveGroup/Drive-WM/assets/27729041/8418123e-35fa-450a-abd6-da266461cb78)
 
-<<<<<<< HEAD
 ## TO DO
 - [ ] Conditional image generation model weights (coming soon🚀)
 - [ ] Conditional video generation model weights
@@ -31,10 +30,4 @@
 ## Acknowledgement 
 Many thanks to the following open-source projects:
 * [diffusers](https://github.com/huggingface/diffusers)
-=======
-## TODO
-- [ ] Conditional image generation model weights for BEV perception augmentation (Coming Soon)
-- [ ] Conditional video generation model weights
-- [ ] Action-conditioned video forecast model weights
-- [ ] Training codes for all models
->>>>>>> 1a6d3501
+
